{
  "name": "frontend",
  "private": true,
  "version": "0.0.0",
  "type": "module",
  "scripts": {
    "dev": "vite",
    "build": "vite build",
    "lint": "eslint .",
    "preview": "vite preview"
  },
  "dependencies": {
    "@octokit/oauth-app": "^8.0.1",
<<<<<<< HEAD
    "@tailwindcss/aspect-ratio": "^0.4.2",
    "@tailwindcss/forms": "^0.5.10",
    "@tailwindcss/typography": "^0.5.16",
=======
    "@react-oauth/google": "^0.12.2",
>>>>>>> 92d76a36
    "autoprefixer": "^10.4.21",
    "clsx": "^2.1.1",
    "lucide-react": "^0.513.0",
    "octokit": "^5.0.3",
    "postcss": "^8.5.4",
    "react": "^19.1.0",
    "react-dom": "^19.1.0",
    "react-router-dom": "^7.6.2",
    "styled-components": "^6.1.18"
  },
  "devDependencies": {
    "@eslint/js": "^9.25.0",
    "@tailwindcss/aspect-ratio": "^0.4.2",
    "@tailwindcss/forms": "^0.5.10",
    "@tailwindcss/typography": "^0.5.16",
    "@types/react": "^19.1.2",
    "@types/react-dom": "^19.1.2",
    "@vitejs/plugin-react": "^4.4.1",
    "eslint": "^9.25.0",
    "eslint-plugin-react-hooks": "^5.2.0",
    "eslint-plugin-react-refresh": "^0.4.19",
    "globals": "^16.0.0",
    "tailwindcss": "^3.4.17",
    "vite": "^6.3.5"
  }
}<|MERGE_RESOLUTION|>--- conflicted
+++ resolved
@@ -11,13 +11,7 @@
   },
   "dependencies": {
     "@octokit/oauth-app": "^8.0.1",
-<<<<<<< HEAD
-    "@tailwindcss/aspect-ratio": "^0.4.2",
-    "@tailwindcss/forms": "^0.5.10",
-    "@tailwindcss/typography": "^0.5.16",
-=======
     "@react-oauth/google": "^0.12.2",
->>>>>>> 92d76a36
     "autoprefixer": "^10.4.21",
     "clsx": "^2.1.1",
     "lucide-react": "^0.513.0",
